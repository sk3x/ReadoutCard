/// \file CruRegisterIndex.h
/// \brief Definition of CRU register indexes.
///
/// \author Pascal Boeschoten (pascal.boeschoten@cern.ch)

#pragma once

#include <cstddef>

namespace AliceO2 {
namespace Rorc {

/// Namespace containing definitions of indexes for CRU BAR registers
/// They are based on the current best-guess understanding of both the CRU firmware and the code in here:
///   https://gitlab.cern.ch/alice-cru/pciedma_eval
/// Note that they are 32-bit indexes, not byte indexes
namespace CruRegisterIndex
{

/// Status table base address (low 32 bits)
/// Byte address: 0x0
static constexpr size_t STATUS_BASE_BUS_LOW = 0;

/// Status table base address (high 32 bits)
/// Byte address: 0x4
static constexpr size_t STATUS_BASE_BUS_HIGH = 1;

/// Status address in card (low 32 bits)
/// Byte address: 0x8
static constexpr size_t STATUS_BASE_CARD_LOW = 2;

/// Status address in card (high 32 bits)
/// Note: Appears to be unused, it's set to 0 in code examples
/// Byte address: 0xC
static constexpr size_t STATUS_BASE_CARD_HIGH = 3;

/// Set to number of available pages - 1
/// Byte address: 0x10
[[deprecated]] static constexpr size_t DMA_POINTER = 4; // Now controlled by firmware

/// Size of the descriptor table
/// Set to the same as (number of available pages - 1)
/// Used only if descriptor table size is other than 128
/// Byte address: 0x14
static constexpr size_t DESCRIPTOR_TABLE_SIZE = 5;

/// Control register for the way the done bit is set in status registers.
/// When register bit 0 is set, the status register's done bit will be set for each descriptor and a single MSI
/// interrupt will be sent after the final descriptor completes.
/// If not set, the done bit will be set only for the final descriptor.
/// Byte address: 0x18
static constexpr size_t DONE_CONTROL = 6;

/// Control register for the data emulator
/// * bit 0: set to indicate the software is ready for DMA
/// * bit 1: set to start internal data generator
/// Byte address: 0x200
static constexpr size_t DATA_EMULATOR_CONTROL = 128;

/// Command register for DMA
/// * Write 0x1 to this register to acknowledge that the software handled a page.
///   Note that this is a "pulse" bit, not a sticky bit. It's used by the firmware to know when the software is ready to
///   accept new data
/// * Write 0x2 to inject an error
/// Byte address: 0x204
static constexpr size_t DMA_COMMAND = 129;

/// Configuration register for DMA
/// Byte address: 0x208
static constexpr size_t DMA_CONFIGURATION = 130;

<<<<<<< HEAD
=======
/// Idle counter register
/// Byte address: 0x210
static constexpr size_t IDLE_COUNTER = 132;

>>>>>>> 868d4fe4
/// Contains the amount of 32 kilobyte blocks that the firmware has pushed
/// Byte address: 0x218
static constexpr size_t FIRMWARE_PUSH_COUNTER = 134;

///// Control register for DMA FIFO pointer
///// Write the DMA pointer to this register, i.e. the index of the highest available descriptor
///// Byte address: 0x???
//static constexpr size_t FIRMWARE_DMA_POINTER = ???;

/// Some kind of control register
/// One can "deassert reset for led module" by writing 0xd into this (not sure what that means).
/// This register does not appear to be necessary to use the LED on/off toggle functionality
/// Byte address: 0x220
static constexpr size_t LED_DEASSERT_RESET = 136;

/// Some kind of control register
/// One can "write data in led module" by writing 0x3 into this (not sure what that means).
/// This register does not appear to be necessary to use the LED on/off toggle functionality
/// Byte address: 0x230
static constexpr size_t LED_MODULE_DATA = 140;

/// Read status count
/// Byte address: 0x250
static constexpr size_t READ_STATUS_COUNT = 148;

/// Set to 0xff to turn the LED on, 0x00 to turn off
/// Byte address: 0x260
static constexpr size_t LED_STATUS = 152;

/// Board serial number
/// Byte address: 0x270
static constexpr size_t SERIAL_NUMBER = 156;

/// Register containing compilation info of the firmware
/// Can be used as a sort of version number
/// Byte address: 0x280
static constexpr size_t FIRMWARE_COMPILE_INFO = 160;

/// Reset control register
/// * Write a 1 to reset the card
/// * Write a 2 to reset data generator counter
/// Byte address: 0x290
static constexpr size_t RESET_CONTROL = 164;

/// A debug register. The lower 8 bits of this register can be written to and read back from freely.
/// Byte address: 0x310
static constexpr size_t DEBUG_READ_WRITE = 196;

/// Temperature control & read register
/// * Write 0x1 to reset
/// * Write 0x0 to disable the reset
/// * Write 0x2 to enable the temperature sampling
/// * Read to get the temperature value
/// Byte address: 0x320
static constexpr size_t TEMPERATURE = 200;

/// Convert an index to a byte address
constexpr inline size_t toByteAddress(size_t address32)
{
  return address32 * 4;
}

} // namespace CruRegisterIndex
} // namespace Rorc
} // namespace AliceO2<|MERGE_RESOLUTION|>--- conflicted
+++ resolved
@@ -69,13 +69,10 @@
 /// Byte address: 0x208
 static constexpr size_t DMA_CONFIGURATION = 130;
 
-<<<<<<< HEAD
-=======
 /// Idle counter register
 /// Byte address: 0x210
 static constexpr size_t IDLE_COUNTER = 132;
 
->>>>>>> 868d4fe4
 /// Contains the amount of 32 kilobyte blocks that the firmware has pushed
 /// Byte address: 0x218
 static constexpr size_t FIRMWARE_PUSH_COUNTER = 134;
